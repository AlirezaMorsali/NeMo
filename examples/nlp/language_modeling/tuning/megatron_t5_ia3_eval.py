# Copyright (c) 2022, NVIDIA CORPORATION.  All rights reserved.
#
# Licensed under the Apache License, Version 2.0 (the "License");
# you may not use this file except in compliance with the License.
# You may obtain a copy of the License at
#
#     http://www.apache.org/licenses/LICENSE-2.0
#
# Unless required by applicable law or agreed to in writing, software
# distributed under the License is distributed on an "AS IS" BASIS,
# WITHOUT WARRANTIES OR CONDITIONS OF ANY KIND, either express or implied.
# See the License for the specific language governing permissions and
# limitations under the License.


import torch
<<<<<<< HEAD
from megatron.core import parallel_state
=======
import torch.multiprocessing as mp
from apex.transformer import parallel_state
>>>>>>> 003ef788
from omegaconf import OmegaConf
from omegaconf.omegaconf import open_dict
from pytorch_lightning.trainer.trainer import Trainer

from nemo.collections.nlp.models.language_modeling.megatron_t5_adapter_model import MegatronT5InfusedAdapterModel
from nemo.collections.nlp.modules.common.megatron.megatron_init import fake_initialize_model_parallel
from nemo.collections.nlp.parts.nlp_overrides import NLPDDPStrategy
from nemo.core.config import hydra_runner
from nemo.utils.app_state import AppState

mp.set_start_method("spawn", force=True)

"""
This is the script to run an Adapter Tuned GPT Model for text generation.

Usage:
    Assume the model has TP=1, PP=1 in the following use cases.
    a. run greedy inference using a base gpt nemo file, and an adapter nemo file:
        python megatron_gpt_ia3_eval.py \
            gpt_model_file=PATH TO GPT MODEL NEMO FILE \
            adapter_model_file=PATH TO ADAPTER MODEL NEMO FILE (generated by training script: ./megatron_gpt_ia3_tuning.py) \
            data_paths=[PATH TO A JSONL FILE CONTAINING PROMPTS], \
            pred_file_path=PATH TO OUTPUT FILE TO DUMP PREDICTIONS
"""

if not torch.cuda.is_available():
    raise EnvironmentError("GPU is needed for the inference")


@hydra_runner(config_path="conf", config_name="megatron_t5_ia3_inference")
def main(cfg) -> None:

    # trainer required for restoring model parallel models
    trainer = Trainer(strategy=NLPDDPStrategy(), **cfg.trainer)

    app_state = AppState()
    if cfg.tensor_model_parallel_size > 1 or cfg.pipeline_model_parallel_size > 1:
        app_state.model_parallel_size = cfg.tensor_model_parallel_size * cfg.pipeline_model_parallel_size
        (
            app_state.tensor_model_parallel_rank,
            app_state.pipeline_model_parallel_rank,
            app_state.model_parallel_size,
            app_state.data_parallel_size,
            app_state.pipeline_model_parallel_split_rank,
            app_state.virtual_pipeline_model_parallel_rank,
        ) = fake_initialize_model_parallel(
            world_size=app_state.model_parallel_size,
            rank=trainer.global_rank,
            tensor_model_parallel_size_=cfg.tensor_model_parallel_size,
            pipeline_model_parallel_size_=cfg.pipeline_model_parallel_size,
            pipeline_model_parallel_split_rank_=cfg.pipeline_model_parallel_split_rank,
        )

    # Load an adapter model,  must be provided in config
    if cfg.get("adapter_model_file", None) is not None and cfg.get("language_model_path", None) is not None:
        # Update frozen GPT model path in case it has changed
        ia3_tuning_cfg = MegatronT5InfusedAdapterModel.restore_from(
            cfg.adapter_model_file, trainer=trainer, return_config=True
        )
        with open_dict(ia3_tuning_cfg):
            ia3_tuning_cfg.language_model_path = cfg.language_model_path
            ia3_tuning_cfg.pretrained_language_model_path = cfg.language_model_path
            ia3_tuning_cfg.micro_batch_size = cfg.data.micro_batch_size
            ia3_tuning_cfg.global_batch_size = cfg.data.global_batch_size

        # Now load prompt learning model with frozen gpt model base
        model = MegatronT5InfusedAdapterModel.restore_from(
            restore_path=cfg.adapter_model_file, trainer=trainer, override_config_path=ia3_tuning_cfg
        )

    # Or load regular GPT model
    else:
        raise NotImplementedError(
            "This script is meant for inference from an Infused Adapter Tuned T5 Model, config should contain an adapter_model_file and a language_model_path"
        )

    # check whether the DDP is initialized
    if parallel_state.is_unitialized():

        def dummy():
            return

        if trainer.strategy.launcher is not None:
            trainer.strategy.launcher.launch(dummy, trainer=trainer)
        trainer.strategy.setup_environment()

    model.freeze()

    # Have to turn off activations_checkpoint_method for inference
    try:
        model.model.language_model.encoder.activations_checkpoint_method = None
    except AttributeError:
        pass

    try:
        model.frozen_model.model.language_model.encoder.activations_checkpoint_method = None
    except AttributeError:
        pass

    test_ds, test_dl = model.build_virtual_prompt_dataset(
        dataset_paths=cfg.data.test_ds,
        batch_size=cfg.data.global_batch_size,
        for_train=False,
        drop_last=False,
        shuffle=False,
        num_workers=cfg.data.num_workers,
        pin_memory=True,
    )

    config = OmegaConf.to_container(cfg.inference)
    model.set_inference_config(config)
    response = trainer.predict(model, test_dl)
    print("***************************")
    if cfg.pred_file_path is not None:
        with open(cfg.pred_file_path, "w", encoding="utf-8") as f:
            for batch in response:
                for inp, pred in zip(batch['input_text'], batch['preds_text']):
                    inp = ' '.join(inp.split('\n'))
                    pred = ' '.join(pred.split('\n'))
                    f.write(f'{inp} {pred}\n')
        print("predictions saved to {}".format(cfg.pred_file_path))
    else:
        print(response)
    print("***************************")


if __name__ == '__main__':
    main()  # noqa pylint: disable=no-value-for-parameter<|MERGE_RESOLUTION|>--- conflicted
+++ resolved
@@ -14,12 +14,8 @@
 
 
 import torch
-<<<<<<< HEAD
+import torch.multiprocessing as mp
 from megatron.core import parallel_state
-=======
-import torch.multiprocessing as mp
-from apex.transformer import parallel_state
->>>>>>> 003ef788
 from omegaconf import OmegaConf
 from omegaconf.omegaconf import open_dict
 from pytorch_lightning.trainer.trainer import Trainer
