--- conflicted
+++ resolved
@@ -115,11 +115,7 @@
     outputs = trainer.predict(model, test_dl)
     with open(cfg.pred_file_path, "w", encoding="utf-8") as pred_file:
         for batch in outputs:
-<<<<<<< HEAD
-            preds = batch["predicted_token_ids"]
-=======
             preds = batch["preds_text"]
->>>>>>> 4a93d287
             for pred in preds:
                 pred = pred.strip().replace("\n", " ")
                 pred_file.write(pred + "\n")
