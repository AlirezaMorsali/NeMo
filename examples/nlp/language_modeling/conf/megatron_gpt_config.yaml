name: megatron_gpt
restore_from_path: null # used when starting from a .nemo file

trainer:
  devices: 1
  num_nodes: 1
  accelerator: gpu
  precision: 16
  logger: False # logger provided by exp_manager
  enable_checkpointing: False
  replace_sampler_ddp: False
  max_epochs: -1 # PTL default. In practice, max_steps will be reached first. 
  max_steps: 100000 # consumed_samples = global_step * micro_batch_size * data_parallel_size * accumulate_grad_batches
  log_every_n_steps: 10
  val_check_interval: 100
  limit_val_batches: 50
  limit_test_batches: 500
  accumulate_grad_batches: 1 # do not modify, grad acc is automatic for training megatron models
  gradient_clip_val: 1.0
  benchmark: False
  enable_model_summary: False # default PTL callback for this does not support model parallelism, instead we log manually

exp_manager:
  explicit_log_dir: null
  exp_dir: null
  name: megatron_gpt
  create_wandb_logger: False
  wandb_logger_kwargs:
    project: null
    name: null
  resume_if_exists: True
  resume_ignore_no_checkpoint: True
  create_checkpoint_callback: True
  checkpoint_callback_params:
    monitor: val_loss
    save_top_k: 10
    mode: min
    always_save_nemo: False # saves nemo file during validation, not implemented for model parallel
    save_nemo_on_train_end: False # not recommended when training large models on clusters with short time limits
    filename: 'megatron_gpt--{val_loss:.2f}-{step}-{consumed_samples}'
    model_parallel_size: ${multiply:${model.tensor_model_parallel_size}, ${model.pipeline_model_parallel_size}}

model:
  # specify micro_batch_size, global_batch_size, and model parallelism
  # gradient accumulation will be done automatically based on data_parallel_size
  micro_batch_size: 4 # limited by GPU memory
  global_batch_size: 8 # will use more micro batches to reach global batch size
  rampup_batch_size: null # Should be a list of 3 values: [<start_batch_size>, <batch_size_increment>, <rampup_samples>]
  tensor_model_parallel_size: 1 # intra-layer model parallelism
  pipeline_model_parallel_size: 1 # inter-layer model parallelism
  virtual_pipeline_model_parallel_size: null # interleaved pipeline

  # model architecture
  encoder_seq_length: 512
  max_position_embeddings: ${.encoder_seq_length}
  num_layers: 12
  hidden_size: 768
  ffn_hidden_size: 3072 # Transformer FFN hidden size. Usually 4 * hidden_size.
  num_attention_heads: 12
  init_method_std: 0.02 # Standard deviation of the zero mean normal distribution used for weight initialization.')
  use_scaled_init_method: True # use scaled residuals initialization
  hidden_dropout: 0.1 # Dropout probability for hidden state transformer.
  attention_dropout: 0.1 # Dropout probability for attention
  ffn_dropout: 0.0 # Dropout probability in the feed-forward layer.
  kv_channels: null # Projection weights dimension in multi-head attention. Set to hidden_size // num_attention_heads if null
  apply_query_key_layer_scaling: True # scale Q * K^T by 1 / layer-number.
  normalization: 'layernorm' # Normalization layer to use. Options are 'layernorm', 'rmsnorm'
  layernorm_epsilon: 1e-5
  do_layer_norm_weight_decay: False # True means weight decay on all params
  make_vocab_size_divisible_by: 128 # Pad the vocab size to be divisible by this value for computation efficiency.
  pre_process: True # add embedding
  post_process: True # add pooler
  persist_layer_norm: True # Use of persistent fused layer norm kernel.
  bias: True # Whether to use bias terms in all weight matrices.
  activation: 'gelu' # Options ['gelu', 'geglu', 'swiglu', 'reglu', 'squared-relu', 'fast-geglu', 'fast-swiglu', 'fast-reglu']
  headscale: False # Whether to learn extra parameters that scale the output of the each self-attention head.
  transformer_block_type: 'pre_ln' # Options ['pre_ln', 'post_ln', 'normformer']
  openai_gelu: False # Use OpenAI's GELU instead of the default GeLU
  normalize_attention_scores: True # Whether to scale the output Q * K^T by 1 / sqrt(hidden_size_per_head). This arg is provided as a configuration option mostly for compatibility with models that have been weight-converted from HF. You almost always want to se this to True.
  position_embedding_type: 'learned_absolute' # Position embedding type. Options ['learned_absolute', 'rope', 'alibi', 'kerple' , 'xpos', 'sandwich'] xpos and sandwich are experimental.
  rotary_percentage: 1.0 # If using position_embedding_type=rope, then the per head dim is multiplied by this.
  attention_type: 'multihead' # Attention type. Options ['multihead']
  share_embeddings_and_output_weights: True # Share embedding and output layer weights.
  overlap_p2p_comm: False # Overlap p2p communication with computes. This argument is valid only when `virtual_pipeline_model_parallel_size` is larger than 1
  batch_p2p_comm: True # Batch consecutive inter-peer send/recv operations. This argument is valid only when `virtual_pipeline_model_parallel_size` is larger than 1

  tokenizer:
    library: 'megatron'
    type: 'GPT2BPETokenizer'
    model: null
    vocab_file: null
    merge_file: null 
    delimiter: null # only used for tabular tokenizer
    sentencepiece_legacy: False # Legacy=True allows you to add special tokens to sentencepiece tokenizers.

  # Mixed precision
  native_amp_init_scale: 4294967296 # 2 ** 32
  native_amp_growth_interval: 1000
  hysteresis: 2 # Gradient scale hysteresis
  fp32_residual_connection: False # Move residual connections to fp32
  fp16_lm_cross_entropy: False # Move the cross entropy unreduced loss calculation for lm head to fp16

  # Megatron O2-style half-precision
  megatron_amp_O2: False # Enable O2-level automatic mixed precision using main parameters
  grad_allreduce_chunk_size_mb: 125

  # Fusion
  grad_div_ar_fusion: True # Fuse grad division into torch.distributed.all_reduce. Only used with O2 and no pipeline parallelism..
  gradient_accumulation_fusion: False # Fuse weight gradient accumulation to GEMMs. Only used with pipeline parallelism and O2.
  bias_activation_fusion: True # Use a kernel that fuses the bias addition from weight matrices with the subsequent activation function.
  bias_dropout_add_fusion: True # Use a kernel that fuses the bias addition, dropout and residual connection addition.
  masked_softmax_fusion: True # Use a kernel that fuses the attention softmax with it's mask.
  get_attention_mask_from_fusion: True # When using fused softmax it will create the attention mask so we won't copy it to the pipeline stages.


  # Miscellaneous
  seed: 1234
  resume_from_checkpoint: null # manually set the checkpoint file to load from
  use_cpu_initialization: False # Init weights on the CPU (slow for large models)
  onnx_safe: False # Use work-arounds for known problems with Torch ONNX exporter.
  apex_transformer_log_level: 30 # Python logging level displays logs with severity greater than or equal to this
  gradient_as_bucket_view: True # PyTorch DDP argument. Allocate gradients in a contiguous bucket to save memory (less fragmentation and buffer memory)
  sync_batch_comm: False # Enable stream synchronization after each p2p communication between pipeline stages

  ## Activation Checkpointing
  # NeMo Megatron supports 'selective' activation checkpointing where only the memory intensive part of attention is checkpointed.
  # These memory intensive activations are also less compute intensive which makes activation checkpointing more efficient for LLMs (20B+).
  # See Reducing Activation Recomputation in Large Transformer Models: https://arxiv.org/abs/2205.05198 for more details.
  # 'full' will checkpoint the entire transformer layer.
  activations_checkpoint_granularity: null # 'selective' or 'full' 
  activations_checkpoint_method: null # 'uniform', 'block'
  # 'uniform' divides the total number of transformer layers and checkpoints the input activation
  # of each chunk at the specified granularity. When used with 'selective', 'uniform' checkpoints all attention blocks in the model.
  # 'block' checkpoints the specified number of layers per pipeline stage at the specified granularity
  activations_checkpoint_num_layers: null
  # when using 'uniform' this creates groups of transformer layers to checkpoint. Usually set to 1. Increase to save more memory.
  # when using 'block' this this will checkpoint the first activations_checkpoint_num_layers per pipeline stage.
  num_micro_batches_with_partial_activation_checkpoints: null
  # This feature is valid only when used with pipeline-model-parallelism.
  # When an integer value is provided, it sets the number of micro-batches where only a partial number of Transformer layers get checkpointed
  # and recomputed within a window of micro-batches. The rest of micro-batches in the window checkpoint all Transformer layers. The size of window is
  # set by the maximum outstanding micro-batch backpropagations, which varies at different pipeline stages. The number of partial layers to checkpoint
  # per micro-batch is set by 'activations_checkpoint_num_layers' with 'activations_checkpoint_method' of 'block'.
  # This feature enables using activation checkpoint at a fraction of micro-batches up to the point of full GPU memory usage.
  activations_checkpoint_layers_per_pipeline: null
  # This feature is valid only when used with pipeline-model-parallelism.
  # When an integer value (rounded down when float is given) is provided, it sets the number of Transformer layers to skip checkpointing at later
  # pipeline stages. For example, 'activations_checkpoint_layers_per_pipeline' of 3 makes pipeline stage 1 to checkpoint 3 layers less than
  # stage 0 and stage 2 to checkpoint 6 layers less stage 0, and so on. This is possible because later pipeline stage
  # uses less GPU memory with fewer outstanding micro-batch backpropagations. Used with 'num_micro_batches_with_partial_activation_checkpoints',
  # this feature removes most of activation checkpoints at the last pipeline stage, which is the critical execution path.

  ## Sequence Parallelism
  # Makes tensor parallelism more memory efficient for LLMs (20B+) by parallelizing layer norms and dropout sequentially
  # See Reducing Activation Recomputation in Large Transformer Models: https://arxiv.org/abs/2205.05198 for more details.
  sequence_parallel: False

  ## Transformer Engine
  transformer_engine: False
  fp8: False # enables fp8 in TransformerLayer forward
  fp8_e4m3: False # sets fp8_format = recipe.Format.E4M3 
  fp8_hybrid: False # sets fp8_format = recipe.Format.HYBRID
  fp8_margin: 0 # scaling margin 
  fp8_interval: 1 # scaling update interval
  fp8_amax_history_len: 1 # Number of steps for which amax history is recorded per tensor
  fp8_amax_compute_algo: most_recent # 'most_recent' or 'max'. Algorithm for computing amax from history
  reduce_amax: True # Perform reduction to sync amax tensors across GPUs after every iteration
  use_emha: False # Use fused multi-head attention for large sequence-length. Note this is not yet supported. Please set to False.

<<<<<<< HEAD
  ## Megatron Core
  megatron_core_gpt: False # Use Megatron Core GPT implementation

=======
  ## Flash Attention
  use_flash_attention: False # Use flash attention in self-attention module, this config does nothing when transformer_engine=True
  
>>>>>>> fc840711
  data:
   # Path to data must be specified by the user.
    # Supports List, String and Dictionary
    # List : can override from the CLI: "model.data.data_prefix=[.5,/raid/data/pile/my-gpt3_00_text_document,.5,/raid/data/pile/my-gpt3_01_text_document]",
    # Or see example below: 
    # data_prefix: 
    #   - .5
    #   - /raid/data/pile/my-gpt3_00_text_document
    #   - .5
    #   - /raid/data/pile/my-gpt3_01_text_document
    # Dictionary: can override from CLI "model.data.data_prefix"={"train":[1.0, /path/to/data], "validation":/path/to/data, "test":/path/to/test}
    # Or see example below:
    # "model.data.data_prefix: {train:[1.0,/path/to/data], validation:[/path/to/data], test:[/path/to/test]}"
    data_prefix: ???
    index_mapping_dir: null # path to save index mapping .npy files, by default will save in the same location as data_prefix
    data_impl: mmap
    splits_string: 900,50,50
    seq_length: ${model.encoder_seq_length}
    skip_warmup: True
    num_workers: 2
    dataloader_type: single # cyclic
    reset_position_ids: False # Reset position ids after end-of-document token
    reset_attention_mask: False # Reset attention mask after end-of-document token
    eod_mask_loss: False # Mask loss for the end of document tokens
    validation_drop_last: True # Set to false if the last partial validation samples is to be consumed
    no_seqlen_plus_one_input_tokens: False # Set to True to disable fetching (sequence length + 1) input tokens, instead get (sequence length) input tokens and mask the last token
    pad_samples_to_global_batch_size: False # Set to True if you want to pad the last partial batch with -1's to equal global batch size
    shuffle_documents: True # Set to False to disable documents shuffling. Sample index will still be shuffled
    exchange_indices_distributed: False # Set to True to exchange indices via torch.distributed instead of filesystem

  # Nsys profiling options
  nsys_profile:
    enabled: False
    start_step: 10  # Global batch to start profiling
    end_step: 10 # Global batch to end profiling
    ranks: [0] # Global rank IDs to profile
    gen_shape: False # Generate model and kernel details including input shapes
  
  optim:
    name: fused_adam
    lr: 2e-4
    weight_decay: 0.01 
    betas: 
    - 0.9
    - 0.98
    sched:
      name: CosineAnnealing
      warmup_steps: 500
      constant_steps: 50000
      min_lr: 2e-5

  gc_interval: 0
  # Interval of the host memory garbage collection. When it is zero, collectiion relies on the automatic garbage collector.
  # If an interger value larger than zero is set, collection is done manually by the batch step interval of `gc_interval`.<|MERGE_RESOLUTION|>--- conflicted
+++ resolved
@@ -167,15 +167,12 @@
   reduce_amax: True # Perform reduction to sync amax tensors across GPUs after every iteration
   use_emha: False # Use fused multi-head attention for large sequence-length. Note this is not yet supported. Please set to False.
 
-<<<<<<< HEAD
   ## Megatron Core
   megatron_core_gpt: False # Use Megatron Core GPT implementation
 
-=======
   ## Flash Attention
   use_flash_attention: False # Use flash attention in self-attention module, this config does nothing when transformer_engine=True
   
->>>>>>> fc840711
   data:
    # Path to data must be specified by the user.
     # Supports List, String and Dictionary
