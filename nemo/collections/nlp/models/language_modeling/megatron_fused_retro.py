--- conflicted
+++ resolved
@@ -87,23 +87,24 @@
             raise ValueError(
                 f"\nvirtual prompt style '{cfg.virtual_prompt_style}' not recognized, please use one of 'prompt-tuning' or 'p-tuning'"
             )
-    # def forward(
-    #     self,
-    #     input_ids,
-    #     input_attn_mask,
-    #     position_ids,
-    #     retrieved_ids,
-    #     retrieved_attn_mask=None,
-    #     token_type_ids=None,
-    #     labels=None,
-    #     input_emb=None,
-    #     set_inference_key_value_memory=False,
-    #     inference_max_sequence_len=None,
-    #     neighbors=None,
-    #     encoder_input=None,
-    # ):
-
-    #     self.forward_enabled_adapters(input_ids)
+
+    def forward(
+        self,
+        input_ids,
+        input_attn_mask,
+        position_ids,
+        retrieved_ids,
+        retrieved_attn_mask=None,
+        token_type_ids=None,
+        labels=None,
+        input_emb=None,
+        set_inference_key_value_memory=False,
+        inference_max_sequence_len=None,
+        neighbors=None,
+        encoder_input=None,
+    ):
+
+        self.forward_enabled_adapters(input_ids)
 
     def setup(self, stage=None):
         if stage == 'predict' or self.virtual_prompt_style == VirtualPromptStyle.INFERENCE:
@@ -356,29 +357,8 @@
 
         return padded_input_ids, batch_loss_masks
 
-<<<<<<< HEAD
-
-    def validation_step(self, batch, batch_idx):
-        input_tokens_id = batch[0]
-        input_attn_mask = batch[1]
-        loss_mask = batch[2]
-        retrieved_ids = batch[3]
-        retrieved_attn_mask = batch[4]
-        labels = batch[5]
-
-
-        loss = self(input_tokens_id, input_attn_mask, retrieved_ids, retrieved_attn_mask, labels=labels)
-        loss_mask = loss_mask.float()
-        lm_loss = torch.sum(loss.view(-1) * loss_mask.reshape(-1)) / loss_mask.sum()
-        reduced_loss = average_losses_across_data_parallel_group([lm_loss])
-        return reduced_loss
-
-    def build_virtual_retro_dataset(self, data):
-
-        # Initialize retro dataset
-=======
+
     def build_virtual_prompt_dataset2(self, data):
->>>>>>> 03cfd362
         for i in data:
             print(i)
 
