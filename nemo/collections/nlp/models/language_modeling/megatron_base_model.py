--- conflicted
+++ resolved
@@ -28,11 +28,6 @@
 from pytorch_lightning.trainer.connectors.logger_connector.fx_validator import _FxValidator
 from pytorch_lightning.trainer.trainer import Trainer
 
-<<<<<<< HEAD
-=======
-from nemo.collections.asr.models.msdd_models import autocast
-from nemo.collections.nlp.data.language_modeling.megatron.indexed_dataset import deallocate_indexed_dataset_memory
->>>>>>> 59a008b7
 from nemo.collections.nlp.models.nlp_model import NLPModel
 from nemo.collections.nlp.modules.common.megatron.attention import HAVE_FLASH_ATTENTION
 from nemo.collections.nlp.modules.common.megatron.clip_grads import (
@@ -784,8 +779,4 @@
             else:
                 raise ValueError(f"cfg does not have field.name: {field.name} from model_parallel_config.")
 
-<<<<<<< HEAD
         return model_parallel_config
-=======
-            return model_parallel_config
->>>>>>> 59a008b7
