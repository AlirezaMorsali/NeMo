--- conflicted
+++ resolved
@@ -110,12 +110,9 @@
         add_decoder=True,
         share_token_embeddings=True,
         share_decoder_tokens_head_embeddings=True,
-<<<<<<< HEAD
         hidden_transforms=None,
         loss_transforms=None
-=======
         tokens_head_bias=True,
->>>>>>> 4a93d287
     ):
         super(MegatronTokenLevelEncoderDecoderModule, self).__init__()
 
@@ -131,13 +128,10 @@
         self.label_smoothing = label_smoothing
         self.share_token_embeddings = share_token_embeddings
         self.share_decoder_tokens_head_embeddings = share_decoder_tokens_head_embeddings
-<<<<<<< HEAD
         self.hidden_transforms = hidden_transforms
         self.loss_transforms = loss_transforms
-=======
         self.tokens_head_bias = tokens_head_bias
 
->>>>>>> 4a93d287
         encoder_kv_channels, decoder_kv_channels = self._validate_config()
 
         encoder, decoder = None, None
