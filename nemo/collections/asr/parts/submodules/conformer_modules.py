# Copyright (c) 2020, NVIDIA CORPORATION.  All rights reserved.
#
# Licensed under the Apache License, Version 2.0 (the "License");
# you may not use this file except in compliance with the License.
# You may obtain a copy of the License at
#
#     http://www.apache.org/licenses/LICENSE-2.0
#
# Unless required by applicable law or agreed to in writing, software
# distributed under the License is distributed on an "AS IS" BASIS,
# WITHOUT WARRANTIES OR CONDITIONS OF ANY KIND, either express or implied.
# See the License for the specific language governing permissions and
# limitations under the License.
#

import torch
from torch import nn as nn
from torch.nn import LayerNorm

from nemo.collections.asr.parts.submodules.batchnorm import FusedBatchNorm1d
from nemo.collections.asr.parts.submodules.causal_convs import CausalConv1D
from nemo.collections.asr.parts.submodules.multi_head_attention import (
    MultiHeadAttention,
    RelPositionMultiHeadAttention,
    RelPositionMultiHeadAttentionLongformer,
)
from nemo.collections.asr.parts.utils.activations import Swish
from nemo.collections.common.parts import adapter_modules
from nemo.collections.common.parts.utils import activation_registry
from nemo.core.classes.mixins import AccessMixin
from nemo.core.classes.mixins.adapter_mixins import AdapterModuleMixin

__all__ = ['ConformerConvolution', 'ConformerFeedForward', 'ConformerLayer']


class ConformerLayer(torch.nn.Module, AdapterModuleMixin, AccessMixin):
    """A single block of the Conformer encoder.

    Args:
        d_model (int): input dimension of MultiheadAttentionMechanism and PositionwiseFeedForward
        d_ff (int): hidden dimension of PositionwiseFeedForward
        n_heads (int): number of heads for multi-head attention
        conv_kernel_size (int): kernel size for depthwise convolution in convolution module
        dropout (float): dropout probabilities for linear layers
        dropout_att (float): dropout probabilities for attention distributions
    """

    def __init__(
        self,
        d_model,
        d_ff,
        self_attention_model='rel_pos',
        n_heads=4,
        conv_kernel_size=31,
        conv_norm_type='batch_norm',
        conv_context_size=None,
        dropout=0.1,
        dropout_att=0.1,
        pos_bias_u=None,
        pos_bias_v=None,
        att_context_size=[-1, -1],
    ):
        super(ConformerLayer, self).__init__()

        self.self_attention_model = self_attention_model
        self.n_heads = n_heads
        self.fc_factor = 0.5

        # first feed forward module
        self.norm_feed_forward1 = LayerNorm(d_model)
        self.feed_forward1 = ConformerFeedForward(d_model=d_model, d_ff=d_ff, dropout=dropout)

        # convolution module
        self.norm_conv = LayerNorm(d_model)
        self.conv = ConformerConvolution(
            d_model=d_model,
            kernel_size=conv_kernel_size,
            norm_type=conv_norm_type,
            conv_context_size=conv_context_size,
        )

        # multi-headed self-attention module
        self.norm_self_att = LayerNorm(d_model)
        MHA_max_cache_len = att_context_size[0]

        if self_attention_model == 'rel_pos':
            self.self_attn = RelPositionMultiHeadAttention(
                n_head=n_heads,
                n_feat=d_model,
                dropout_rate=dropout_att,
                pos_bias_u=pos_bias_u,
                pos_bias_v=pos_bias_v,
                max_cache_len=MHA_max_cache_len,
            )
        elif self_attention_model == 'rel_pos_local_attn':
            self.self_attn = RelPositionMultiHeadAttentionLongformer(
                n_head=n_heads,
                n_feat=d_model,
                dropout_rate=dropout_att,
                pos_bias_u=pos_bias_u,
                pos_bias_v=pos_bias_v,
                max_cache_len=MHA_max_cache_len,
                att_context_size=att_context_size,
            )
        elif self_attention_model == 'abs_pos':
            self.self_attn = MultiHeadAttention(
                n_head=n_heads, n_feat=d_model, dropout_rate=dropout_att, max_cache_len=MHA_max_cache_len
            )
        else:
            raise ValueError(
                f"'{self_attention_model}' is not not a valid value for 'self_attention_model', "
                f"valid values can be from ['rel_pos', 'rel_pos_local_attn', 'abs_pos']"
            )

        # second feed forward module
        self.norm_feed_forward2 = LayerNorm(d_model)
        self.feed_forward2 = ConformerFeedForward(d_model=d_model, d_ff=d_ff, dropout=dropout)

        self.dropout = nn.Dropout(dropout)
        self.norm_out = LayerNorm(d_model)

    def forward(
        self,
        x,
        att_mask=None,
        pos_emb=None,
        pad_mask=None,
        cache_last_channel=None,
        cache_last_time=None,
        cache_last_channel_next=None,
        cache_last_time_next=None,
    ):
        """
        Args:
            x (torch.Tensor): input signals (B, T, d_model)
            att_mask (torch.Tensor): attention masks(B, T, T)
            pos_emb (torch.Tensor): (L, 1, d_model)
            pad_mask (torch.tensor): padding mask
            cache_last_channel (torch.tensor) : cache for MHA layers (N, B, T_cache, d_model)
            cache_last_time (torch.tensor) : cache for convolutional layers (N, B, d_model, T_cache)
            cache_last_channel_next (torch.tensor) : next cache for MHA layers (N, B, T_cache, d_model)
            cache_last_time_next (torch.tensor) : next cache for convolutional layers (N, B, d_model, T_cache)
        Returns:
            x (torch.Tensor): (B, T, d_model)
        """
        residual = x
        x = self.norm_feed_forward1(x)
        x = self.feed_forward1(x)
        residual = residual + self.dropout(x) * self.fc_factor

        x = self.norm_self_att(residual)
        if self.self_attention_model == 'rel_pos':
            x = self.self_attn(
                query=x,
                key=x,
                value=x,
                mask=att_mask,
                pos_emb=pos_emb,
                cache=cache_last_channel,
                cache_next=cache_last_channel_next,
            )
        elif self.self_attention_model == 'rel_pos_local_attn':
            x = self.self_attn(
                query=x,
                key=x,
                value=x,
                pad_mask=pad_mask,
                pos_emb=pos_emb,
                cache=cache_last_channel,
                cache_next=cache_last_channel_next,
            )
        elif self.self_attention_model == 'abs_pos':
            x = self.self_attn(
                query=x, key=x, value=x, mask=att_mask, cache=cache_last_channel, cache_next=cache_last_channel_next
            )
        else:
            x = None
        residual = residual + self.dropout(x)

        if self.is_adapter_available():
            # Call the MHA adapters
            pack_ip = {
                'x': residual,
                'loc': 'mha',
                'att_mask': att_mask,
                'pos_emb': pos_emb,
            }
            pack_ip = self.forward_enabled_adapters(pack_ip)
            residual = pack_ip['x']

        x = self.norm_conv(residual)
        x = self.conv(x, pad_mask=pad_mask, cache=cache_last_time, cache_next=cache_last_time_next)
        residual = residual + self.dropout(x)

        x = self.norm_feed_forward2(residual)
        x = self.feed_forward2(x)
        residual = residual + self.dropout(x) * self.fc_factor

        x = self.norm_out(residual)

        if self.is_adapter_available():
            # Call the adapters
            pack_ip = {
                'x': x,
                'loc': 'post',
            }
            pack_ip = self.forward_enabled_adapters(pack_ip)
            x = pack_ip['x']

        if self.is_access_enabled() and self.access_cfg.get('save_encoder_tensors', False):
            self.register_accessible_tensor(name='encoder', tensor=x)

        return x

    def forward_single_enabled_adapter_(
        self,
        input: dict,
        adapter_module: torch.nn.Module,
        *,
        adapter_name: str,
        adapter_strategy: 'nemo.core.classes.mixins.adapter_mixin_strategies.AbstractAdapterStrategy',
    ):
        """
        Perform the forward step of a single adapter module on some input data.

        **Note**: Subclasses can override this method to accommodate more complicate adapter forward steps.

        Args:
            input: Dictionary of packed tensors. The dict should contain at least
                `x`: output tensor
                `loc`: Semantic location in module where this adapter was called
                `att_mask`: Optional, Attention mask
                `pos_emb`: Optional, Positional Embedding for Relative Positional Encoding.
                The output tensor of the calling module is the input to the first adapter, whose output
                is then chained to the next adapter until all adapters are consumed.
            adapter_module: The adapter module that is currently required to perform the forward pass.
            adapter_name: The resolved name of the adapter that is undergoing the current forward pass.
            adapter_strategy: A subclass of `AbstractAdapterStrategy`, that determines how the
                output of the adapter should be merged with the input, or if it should be merged at all.

        Returns:
            The result tensor, after the current active adapter has finished its forward pass.
        """
        # (input: torch.Tensor, adapter: torch.nn.Module, *, module: 'AdapterModuleMixin')
        x = input['x']
        loc = input['loc']
        att_mask = input.get('att_mask', None)
        pos_emb = input.get('pos_emb', None)

        if isinstance(adapter_module, adapter_modules.LinearAdapter) and loc == 'post':
            output = adapter_strategy(x, adapter_module, module=self)

        elif isinstance(adapter_module, MultiHeadAttention) and loc == 'mha':
            if self.self_attention_model == 'rel_pos':
                x = dict(query=x, key=x, value=x, mask=att_mask, pos_emb=pos_emb)
                output = adapter_strategy(x, adapter_module, module=self)

            elif self.self_attention_model == 'abs_pos':
                x = dict(query=x, key=x, value=x, mask=att_mask)
                output = adapter_strategy(x, adapter_module, module=self)

            else:
                raise ValueError(f"Unsupported value of self_attention_model , provided {self.self_attention_model}!")

        else:
            # No adapter compatible, skip
            output = x

        input['x'] = output

        return input


class ConformerConvolution(nn.Module):
    """The convolution module for the Conformer model.
    Args:
        d_model (int): hidden dimension
        kernel_size (int): kernel size for depthwise convolution
        pointwise_activation (str): name of the activation function to be used for the pointwise conv.
            Note that Conformer uses a special key `glu_` which is treated as the original default from
            the paper.
    """

    def __init__(
        self, d_model, kernel_size, norm_type='batch_norm', conv_context_size=None, pointwise_activation='glu_'
    ):
        super(ConformerConvolution, self).__init__()
        assert (kernel_size - 1) % 2 == 0
        self.d_model = d_model
        self.kernel_size = kernel_size
        self.norm_type = norm_type

        if conv_context_size is None:
            conv_context_size = (kernel_size - 1) // 2

        if pointwise_activation in activation_registry:
            self.pointwise_activation = activation_registry[pointwise_activation]()
            dw_conv_input_dim = d_model * 2

            if hasattr(self.pointwise_activation, 'inplace'):
                self.pointwise_activation.inplace = True
        else:
            self.pointwise_activation = pointwise_activation
            dw_conv_input_dim = d_model

        self.pointwise_conv1 = nn.Conv1d(
            in_channels=d_model, out_channels=d_model * 2, kernel_size=1, stride=1, padding=0, bias=True
        )

        self.depthwise_conv = CausalConv1D(
            in_channels=dw_conv_input_dim,
            out_channels=dw_conv_input_dim,
            kernel_size=kernel_size,
            stride=1,
            padding=conv_context_size,
<<<<<<< HEAD
            groups=d_model,
=======
            groups=dw_conv_input_dim,
>>>>>>> 4a93d287
            bias=True,
        )

        if norm_type == 'batch_norm':
            self.batch_norm = nn.BatchNorm1d(dw_conv_input_dim)
        elif norm_type == 'instance_norm':
            self.batch_norm = nn.InstanceNorm1d(dw_conv_input_dim)
        elif norm_type == 'layer_norm':
            self.batch_norm = nn.LayerNorm(dw_conv_input_dim)
        elif norm_type == 'fused_batch_norm':
            self.batch_norm = FusedBatchNorm1d(dw_conv_input_dim)
        elif norm_type.startswith('group_norm'):
            num_groups = int(norm_type.replace("group_norm", ""))
            self.batch_norm = nn.GroupNorm(num_groups=num_groups, num_channels=d_model)
        else:
            raise ValueError(f"conv_norm_type={norm_type} is not valid!")

        self.activation = Swish()
        self.pointwise_conv2 = nn.Conv1d(
            in_channels=dw_conv_input_dim, out_channels=d_model, kernel_size=1, stride=1, padding=0, bias=True
        )

    def forward(self, x, pad_mask=None, cache=None, cache_next=None):
        x = x.transpose(1, 2)
        x = self.pointwise_conv1(x)

        # Compute the activation function or use GLU for original Conformer
        if self.pointwise_activation == 'glu_':
            x = nn.functional.glu(x, dim=1)
        else:
            x = self.pointwise_activation(x)

        if pad_mask is not None:
            x = x.float().masked_fill(pad_mask.unsqueeze(1), 0.0)

        if cache is not None:
            x = self.depthwise_conv(x, cache=cache, cache_next=cache_next)
        else:
            x = self.depthwise_conv(x)

        if self.norm_type == "layer_norm":
            x = x.transpose(1, 2)
            x = self.batch_norm(x)
            x = x.transpose(1, 2)
        else:
            x = self.batch_norm(x)

        x = self.activation(x)
        x = self.pointwise_conv2(x)
        x = x.transpose(1, 2)
        return x

    def reset_parameters_conv(self):
        pw1_max = pw2_max = self.d_model ** -0.5
        dw_max = self.kernel_size ** -0.5

        with torch.no_grad():
            nn.init.uniform_(self.pointwise_conv1.weight, -pw1_max, pw1_max)
            nn.init.uniform_(self.pointwise_conv1.bias, -pw1_max, pw1_max)
            nn.init.uniform_(self.pointwise_conv2.weight, -pw2_max, pw2_max)
            nn.init.uniform_(self.pointwise_conv2.bias, -pw2_max, pw2_max)
            nn.init.uniform_(self.depthwise_conv.weight, -dw_max, dw_max)
            nn.init.uniform_(self.depthwise_conv.bias, -dw_max, dw_max)


class ConformerFeedForward(nn.Module):
    """
    feed-forward module of Conformer model.
    """

    def __init__(self, d_model, d_ff, dropout, activation=Swish()):
        super(ConformerFeedForward, self).__init__()
        self.d_model = d_model
        self.d_ff = d_ff
        self.linear1 = nn.Linear(d_model, d_ff)
        self.activation = activation
        self.dropout = nn.Dropout(p=dropout)
        self.linear2 = nn.Linear(d_ff, d_model)

    def forward(self, x):
        x = self.linear1(x)
        x = self.activation(x)
        x = self.dropout(x)
        x = self.linear2(x)
        return x

    def reset_parameters_ff(self):
        ffn1_max = self.d_model ** -0.5
        ffn2_max = self.d_ff ** -0.5
        with torch.no_grad():
            nn.init.uniform_(self.linear1.weight, -ffn1_max, ffn1_max)
            nn.init.uniform_(self.linear1.bias, -ffn1_max, ffn1_max)
            nn.init.uniform_(self.linear2.weight, -ffn2_max, ffn2_max)
            nn.init.uniform_(self.linear2.bias, -ffn2_max, ffn2_max)<|MERGE_RESOLUTION|>--- conflicted
+++ resolved
@@ -313,11 +313,7 @@
             kernel_size=kernel_size,
             stride=1,
             padding=conv_context_size,
-<<<<<<< HEAD
-            groups=d_model,
-=======
             groups=dw_conv_input_dim,
->>>>>>> 4a93d287
             bias=True,
         )
 
