--- conflicted
+++ resolved
@@ -412,15 +412,8 @@
                     lg = logits[idx][: logits_len[idx]]
                     hypotheses.append(lg.cpu().numpy())
             else:
-<<<<<<< HEAD
-                current_hypotheses, _ = asr_model._wer.decoding.ctc_decoder_predictions_tensor(
-                    decoder_outputs=greedy_predictions,
-                    decoder_lengths=logits_len,
-                    return_hypotheses=return_hypotheses,
-=======
                 current_hypotheses, all_hyp = asr_model.decoding.ctc_decoder_predictions_tensor(
                     logits, decoder_lengths=logits_len, return_hypotheses=return_hypotheses,
->>>>>>> 4a93d287
                 )
 
                 if return_hypotheses:
