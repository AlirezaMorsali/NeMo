--- conflicted
+++ resolved
@@ -403,15 +403,12 @@
         self.setup_streaming_params()
         self.export_cache_support = False
 
-<<<<<<< HEAD
-=======
         self.layer_drop_probs = compute_stochastic_depth_drop_probs(
             len(self.layers), stochastic_depth_drop_prob, stochastic_depth_mode, stochastic_depth_start_layer
         )
         # will be set in self.forward() if defined in AccessMixin config
         self.interctc_capture_at_layers = None
 
->>>>>>> 4a93d287
     def update_max_seq_length(self, seq_length: int, device):
         # Find global max audio length across all nodes
         if torch.distributed.is_initialized():
@@ -420,11 +417,7 @@
             # Update across all ranks in the distributed system
             torch.distributed.all_reduce(global_max_len, op=torch.distributed.ReduceOp.MAX)
 
-<<<<<<< HEAD
-            seq_length = global_max_len.int().item()
-=======
             seq_length = global_max_len.to(torch.int64).item()
->>>>>>> 4a93d287
 
         if seq_length > self.max_audio_length:
             self.set_max_audio_length(seq_length)
@@ -525,11 +518,7 @@
 
         if length is None:
             length = audio_signal.new_full(
-<<<<<<< HEAD
-                audio_signal.size(0), max_audio_length, dtype=torch.int32, device=audio_signal.device
-=======
                 (audio_signal.size(0),), max_audio_length, dtype=torch.int64, device=audio_signal.device
->>>>>>> 4a93d287
             )
 
         if cache_last_time is not None:
@@ -565,17 +554,10 @@
             cache_len = 0
             offset = None
 
-<<<<<<< HEAD
-        # pad_mask is the masking to be used to ignore paddings
-        pad_mask = torch.arange(0, max_audio_length, device=audio_signal.device).expand(
-            padding_length.size(0), -1
-        ) < padding_length.unsqueeze(-1)
-=======
         if self.self_attention_model == 'abs_pos':
             audio_signal, pos_emb = self.pos_enc(x=audio_signal)
         else:
             audio_signal, pos_emb = self.pos_enc(x=audio_signal, cache_len=cache_len)
->>>>>>> 4a93d287
 
         # Create the self-attention and padding masks
         pad_mask, att_mask = self._create_masks(max_audio_length, padding_length, offset, audio_signal.device)
@@ -653,8 +635,6 @@
         else:
             return audio_signal, length
 
-<<<<<<< HEAD
-=======
     def _create_masks(self, max_audio_length, padding_length, offset, device):
         # pad_mask is the masking to be used to ignore paddings
         pad_mask = torch.arange(0, max_audio_length, device=device).expand(
@@ -685,7 +665,6 @@
 
         return pad_mask, att_mask
 
->>>>>>> 4a93d287
     def enable_pad_mask(self, on=True):
         # On inference, user may choose to disable pad mask
         mask = self.use_pad_mask
@@ -707,11 +686,7 @@
         """
         streaming_cfg = CacheAwareStreamingConfig()
         if chunk_size is not None:
-<<<<<<< HEAD
-            if chunk_size <= 1:
-=======
             if chunk_size < 1:
->>>>>>> 4a93d287
                 raise ValueError("chunk_size needs to be a number larger or equal to one.")
             lookahead_steps = chunk_size - 1
             streaming_cfg.cache_drop_size = chunk_size - shift_size
