# Copyright (c) 2022, NVIDIA CORPORATION & AFFILIATES.  All rights reserved.
#
# Licensed under the Apache License, Version 2.0 (the "License");
# you may not use this file except in compliance with the License.
# You may obtain a copy of the License at
#
#     http://www.apache.org/licenses/LICENSE-2.0
#
# Unless required by applicable law or agreed to in writing, software
# distributed under the License is distributed on an "AS IS" BASIS,
# WITHOUT WARRANTIES OR CONDITIONS OF ANY KIND, either express or implied.
# See the License for the specific language governing permissions and
# limitations under the License.

<<<<<<< HEAD
import abc
import itertools
import string
from contextlib import contextmanager
from typing import List

from nemo.collections.tts.torch.de_utils import german_text_preprocessing
from nemo.collections.tts.torch.en_utils import english_text_preprocessing
from nemo.utils import logging
from nemo.utils.decorators import experimental


class BaseTokenizer(abc.ABC):
    PAD, BLANK, OOV = '<pad>', '<blank>', '<oov>'

    def __init__(self, tokens, *, pad=PAD, blank=BLANK, oov=OOV, sep='', add_blank_at=None):
        """Abstract class for creating an arbitrary tokenizer to convert string to list of int tokens.
        Args:
            tokens: List of tokens.
            pad: Pad token as string.
            blank: Blank token as string.
            oov: OOV token as string.
            sep: Separation token as string.
            add_blank_at: Add blank to labels in the specified order ("last") or after tokens (any non None),
             if None then no blank in labels.
        """
        super().__init__()

        tokens = list(tokens)
        self.pad, tokens = len(tokens), tokens + [pad]  # Padding

        if add_blank_at is not None:
            self.blank, tokens = len(tokens), tokens + [blank]  # Reserved for blank from asr-model
        else:
            # use add_blank_at=None only for ASR where blank is added automatically, disable blank here
            self.blank = None

        self.oov, tokens = len(tokens), tokens + [oov]  # Out Of Vocabulary

        if add_blank_at == "last":
            tokens[-1], tokens[-2] = tokens[-2], tokens[-1]
            self.oov, self.blank = self.blank, self.oov

        self.tokens = tokens
        self.sep = sep

        self._util_ids = {self.pad, self.blank, self.oov}
        self._token2id = {l: i for i, l in enumerate(tokens)}
        self._id2token = tokens

    def __call__(self, text: str) -> List[int]:
        return self.encode(text)

    @abc.abstractmethod
    def encode(self, text: str) -> List[int]:
        """Turns str text into int tokens."""
        pass

    def decode(self, tokens: List[int]) -> str:
        """Turns ints tokens into str text."""
        return self.sep.join(self._id2token[t] for t in tokens if t not in self._util_ids)


class BaseCharsTokenizer(BaseTokenizer):
    # fmt: off
    PUNCT_LIST = (  # Derived from LJSpeech and "/" additionally
        ',', '.', '!', '?', '-',
        ':', ';', '/', '"', '(',
        ')', '[', ']', '{', '}',
    )
    # fmt: on

    def __init__(
        self,
        chars,
        punct=True,
        apostrophe=True,
        add_blank_at=None,
        pad_with_space=False,
        non_default_punct_list=None,
        text_preprocessing_func=lambda x: x,
    ):
        """Base class for char-based tokenizer.
        Args:
            chars: string that represents all possible characters.
            punct: Whether to reserve grapheme for basic punctuation or not.
            apostrophe: Whether to use apostrophe or not.
            add_blank_at: Add blank to labels in the specified order ("last") or after tokens (any non None),
             if None then no blank in labels.
            pad_with_space: Whether to pad text with spaces at the beginning and at the end or not.
            non_default_punct_list: List of punctuation marks which will be used instead default.
            text_preprocessing_func: Text preprocessing function for correct execution of the tokenizer.
        """

        tokens = []
        self.space, tokens = len(tokens), tokens + [' ']  # Space
        tokens.extend(chars)
        if apostrophe:
            tokens.append("'")  # Apostrophe for saving "don't" and "Joe's"

        if punct:
            if non_default_punct_list is not None:
                self.PUNCT_LIST = non_default_punct_list
            tokens.extend(self.PUNCT_LIST)

        super().__init__(tokens, add_blank_at=add_blank_at)

        self.punct = punct
        self.pad_with_space = pad_with_space

        self.text_preprocessing_func = text_preprocessing_func

    def encode(self, text):
        """See base class."""
        cs, space, tokens = [], self.tokens[self.space], set(self.tokens)

        text = self.text_preprocessing_func(text)
        for c in text:
            # Add space if last one isn't one
            if c == space and len(cs) > 0 and cs[-1] != space:
                cs.append(c)
            # Add next char
            elif (c.isalnum() or c == "'") and c in tokens:
                cs.append(c)
            # Add punct
            elif (c in self.PUNCT_LIST) and self.punct:
                cs.append(c)
            # Warn about unknown char
            elif c != space:
                logging.warning(f"Text: [{text}] contains unknown char: [{c}]. Symbol will be skipped.")

        # Remove trailing spaces
        while cs[-1] == space:
            cs.pop()

        if self.pad_with_space:
            cs = [space] + cs + [space]

        return [self._token2id[p] for p in cs]


class EnglishCharsTokenizer(BaseCharsTokenizer):
    def __init__(
        self,
        punct=True,
        apostrophe=True,
        add_blank_at=None,
        pad_with_space=False,
        non_default_punct_list=None,
        text_preprocessing_func=english_text_preprocessing,
    ):
        """English char-based tokenizer.
        Args:
            punct: Whether to reserve grapheme for basic punctuation or not.
            apostrophe: Whether to use apostrophe or not.
            add_blank_at: Add blank to labels in the specified order ("last") or after tokens (any non None),
             if None then no blank in labels.
            pad_with_space: Whether to pad text with spaces at the beginning and at the end or not.
            non_default_punct_list: List of punctuation marks which will be used instead default.
            text_preprocessing_func: Text preprocessing function for correct execution of the tokenizer.
             Basically, it replaces all non-unicode characters with unicode ones and apply lower() function.
        """
        super().__init__(
            chars=string.ascii_lowercase,
            punct=punct,
            apostrophe=apostrophe,
            add_blank_at=add_blank_at,
            pad_with_space=pad_with_space,
            non_default_punct_list=non_default_punct_list,
            text_preprocessing_func=text_preprocessing_func,
        )


class GermanCharsTokenizer(BaseCharsTokenizer):
    # fmt: off
    PUNCT_LIST = (  # Derived from LJSpeech and "/" additionally
        ',', '.', '!', '?', '-',
        ':', ';', '/', '"', '(',
        ')', '[', ']', '{', '}',
    )
    # fmt: on

    def __init__(
        self,
        punct=True,
        apostrophe=True,
        add_blank_at=None,
        pad_with_space=False,
        non_default_punct_list=None,
        text_preprocessing_func=german_text_preprocessing,
        phonemes=True,
    ):
        """Deutsch char-based tokenizer.
        Args:
            punct: Whether to reserve grapheme for basic punctuation or not.
            apostrophe: Whether to use apostrophe or not.
            add_blank_at: Add blank to labels in the specified order ("last") or after tokens (any non None),
             if None then no blank in labels.
            pad_with_space: Whether to pad text with spaces at the beginning and at the end or not.
            non_default_punct_list: List of punctuation marks which will be used instead default.
            text_preprocessing_func: Text preprocessing function for correct execution of the tokenizer.
             Currently, it only applies lower() function.
        """

        de_alphabet = "abcdefghijklmnopqrstuvwxyzäöüß"
        if phonemes:
            de_ipa = "ʊʃŋɜːɛɾəɪçɔøɡœɑÜ„1Q̃ɒʒÄɹÖʌθàó̈ðéɐá"
            de_alphabet += de_ipa
        super().__init__(
            chars=de_alphabet,
            punct=punct,
            apostrophe=apostrophe,
            add_blank_at=add_blank_at,
            pad_with_space=pad_with_space,
            non_default_punct_list=non_default_punct_list,
            text_preprocessing_func=text_preprocessing_func,
        )


class GermanPhonemesTokenizer(BaseCharsTokenizer):
    # fmt: off
    PUNCT_LIST = (  # Derived from LJSpeech and "/" additionally
        ',', '.', '!', '?', '-',
        ':', ';', '/', '"', '(',
        ')', '[', ']', '{', '}',
    )
    # fmt: on

    def __init__(
        self,
        punct=True,
        apostrophe=True,
        add_blank_at=None,
        pad_with_space=False,
        non_default_punct_list=None,
        text_preprocessing_func=german_text_preprocessing,
    ):
        """Deutsch phoneme-based tokenizer.
        Args:
            punct: Whether to reserve grapheme for basic punctuation or not.
            apostrophe: Whether to use apostrophe or not.
            add_blank_at: Add blank to labels in the specified order ("last") or after tokens (any non None),
             if None then no blank in labels.
            pad_with_space: Whether to pad text with spaces at the beginning and at the end or not.
            non_default_punct_list: List of punctuation marks which will be used instead default.
            text_preprocessing_func: Text preprocessing function for correct execution of the tokenizer.
             Currently, it only applies lower() function.
        """

        de_ipa = "abdefhijklmnoprstuvwxyzçðøŋœɐɑɒɔəɛɜɡɪɹɾʃʊʌʒː̃"
        de_suprasegmentals = "12"
        super().__init__(
            chars=de_ipa + de_suprasegmentals,
            punct=punct,
            apostrophe=apostrophe,
            add_blank_at=add_blank_at,
            pad_with_space=pad_with_space,
            non_default_punct_list=non_default_punct_list,
            text_preprocessing_func=text_preprocessing_func,
        )

    def encode(self, text):
        """See base class."""
        cs, space, tokens = [], self.tokens[self.space], set(self.tokens)

        text = self.text_preprocessing_func(text)
        for c in text:
            # Add space if last one isn't one
            if c == space and len(cs) > 0 and cs[-1] != space:
                cs.append(c)
            # Add next char
            elif (c.isalnum() or c == "'" or c == "\u0303") and c in tokens:
                cs.append(c)
            # Add punct
            elif (c in self.PUNCT_LIST) and self.punct:
                cs.append(c)
            # Warn about unknown char
            elif c != space:
                logging.warning(f"Text: [{text}] contains unknown char: [{c}]. Symbol will be skipped.")

        # Remove trailing spaces
        while cs[-1] == space:
            cs.pop()

        if self.pad_with_space:
            cs = [space] + cs + [space]

        return [self._token2id[p] for p in cs]


class EnglishPhonemesTokenizer(BaseTokenizer):
    # fmt: off
    PUNCT_LIST = (  # Derived from LJSpeech and "/" additionally
        ',', '.', '!', '?', '-',
        ':', ';', '/', '"', '(',
        ')', '[', ']', '{', '}',
    )
    VOWELS = (
        'AA', 'AE', 'AH', 'AO', 'AW',
        'AY', 'EH', 'ER', 'EY', 'IH',
        'IY', 'OW', 'OY', 'UH', 'UW',
    )
    CONSONANTS = (
        'B', 'CH', 'D', 'DH', 'F', 'G',
        'HH', 'JH', 'K', 'L', 'M', 'N',
        'NG', 'P', 'R', 'S', 'SH', 'T',
        'TH', 'V', 'W', 'Y', 'Z', 'ZH',
    )
    # fmt: on

    def __init__(
        self,
        g2p,
        punct=True,
        non_default_punct_list=None,
        stresses=False,
        chars=False,
        *,
        space=' ',
        silence=None,
        apostrophe=True,
        oov=BaseTokenizer.OOV,
        sep='|',  # To be able to distinguish between 2/3 letters codes.
        add_blank_at=None,
        pad_with_space=False,
        text_preprocessing_func=lambda text: english_text_preprocessing(text, lower=False),
    ):
        """English phoneme-based tokenizer.
        Args:
            g2p: Grapheme to phoneme module.
            punct: Whether to reserve grapheme for basic punctuation or not.
            non_default_punct_list: List of punctuation marks which will be used instead default.
            stresses: Whether to use phonemes codes with stresses (0-2) or not.
            chars: Whether to additionally use chars together with phonemes. It is useful if g2p module can return chars too.
            space: Space token as string.
            silence: Silence token as string (will be disabled if it is None).
            apostrophe: Whether to use apostrophe or not.
            oov: OOV token as string.
            sep: Separation token as string.
            add_blank_at: Add blank to labels in the specified order ("last") or after tokens (any non None),
             if None then no blank in labels.
            pad_with_space: Whether to pad text with spaces at the beginning and at the end or not.
            text_preprocessing_func: Text preprocessing function for correct execution of the tokenizer.
             Basically, it replaces all non-unicode characters with unicode ones.
             Note that lower() function shouldn't applied here, in case the text contains phonemes (it will be handled by g2p).
        """

        self.phoneme_probability = None
        if hasattr(g2p, "phoneme_probability"):
            self.phoneme_probability = g2p.phoneme_probability
        tokens = []
        self.space, tokens = len(tokens), tokens + [space]  # Space

        if silence is not None:
            self.silence, tokens = len(tokens), tokens + [silence]  # Silence

        tokens.extend(self.CONSONANTS)
        vowels = list(self.VOWELS)

        if stresses:
            vowels = [f'{p}{s}' for p, s in itertools.product(vowels, (0, 1, 2))]
        tokens.extend(vowels)

        if chars or self.phoneme_probability is not None:
            if not chars:
                logging.warning(
                    "phoneme_probability was not None, characters will be enabled even though "
                    "chars was set to False."
                )
            tokens.extend(string.ascii_lowercase)

        if apostrophe:
            tokens.append("'")  # Apostrophe

        if punct:
            if non_default_punct_list is not None:
                self.PUNCT_LIST = non_default_punct_list
            tokens.extend(self.PUNCT_LIST)

        super().__init__(tokens, oov=oov, sep=sep, add_blank_at=add_blank_at)

        self.chars = chars if self.phoneme_probability is None else True
        self.punct = punct
        self.stresses = stresses
        self.pad_with_space = pad_with_space

        self.text_preprocessing_func = text_preprocessing_func
        self.g2p = g2p

    def encode_from_g2p(self, g2p_text):
        """Encodes text that has already been run through G2P, can be a mix of phonemes and graphemes.

        Called for encoding to tokens after text preprocessing and G2P.
        """

        ps, space, tokens = [], self.tokens[self.space], set(self.tokens)

        for p in g2p_text:  # noqa
            # Remove stress
            if p.isalnum() and len(p) == 3 and not self.stresses:
                p = p[:2]

            # Add space if last one isn't one
            if p == space and len(ps) > 0 and ps[-1] != space:
                ps.append(p)
            # Add next phoneme or char (if chars=True)
            elif (p.isalnum() or p == "'") and p in tokens:
                ps.append(p)
            # Add punct
            elif (p in self.PUNCT_LIST) and self.punct:
                ps.append(p)
            # Warn about unknown char/phoneme
            elif p != space:
                logging.warning(
                    f"Text: [{''.join(g2p_text)}] contains unknown char/phoneme: [{p}]. Original text: [{text}]. Symbol will be skipped."
                )

        # Remove trailing spaces
        while ps[-1] == space:
            ps.pop()

        if self.pad_with_space:
            ps = [space] + ps + [space]

        return [self._token2id[p] for p in ps]

    def encode(self, text):
        """See base class."""

        text = self.text_preprocessing_func(text)
        g2p_text = self.g2p(text)  # TODO: handle infer

        return self.encode_from_g2p(g2p_text)

    @contextmanager
    def set_phone_prob(self, prob):
        if hasattr(self.g2p, "phoneme_probability"):
            self.g2p.phoneme_probability = prob
        try:
            yield
        finally:
            if hasattr(self.g2p, "phoneme_probability"):
                self.g2p.phoneme_probability = self.phoneme_probability


@experimental
class IPATokenizer(BaseTokenizer):
    # fmt: off
    PUNCT_LIST = (  # Derived from LJSpeech and "/" additionally
        ',', '.', '!', '?', '-',
        ':', ';', '/', '"', '(',
        ')', '[', ']', '{', '}',
    )

    def __init__(
        self,
        g2p,
        punct=True,
        non_default_punct_list=None,
        chars=False,
        *,
        space=' ',
        silence=None,
        apostrophe=False,
        oov=BaseTokenizer.OOV,
        sep='|',  # To be able to distinguish between symbols
        add_blank_at=None,
        pad_with_space=False,
        text_preprocessing_func=lambda text: english_text_preprocessing(text, lower=False),
    ):
        """General-purpose IPA-based tokenizer.
        Args:
            g2p: Grapheme to phoneme module, should be IPAG2P or some subclass thereof.
            punct: Whether to reserve grapheme for basic punctuation or not.
            non_default_punct_list: List of punctuation marks which will be used instead default, if any.
            chars: Whether to additionally use chars together with phonemes. It is useful if g2p module can return chars too.
            space: Space token as string.
            silence: Silence token as string (will be disabled if it is None).
            apostrophe: Whether to use apostrophe or not.
            oov: OOV token as string.
            sep: Separation token as string.
            add_blank_at: Add blank to labels in the specified order ("last") or after tokens (any non None),
             if None then no blank in labels.
            pad_with_space: Whether to pad text with spaces at the beginning and at the end or not.
            text_preprocessing_func: Text preprocessing function for correct execution of the tokenizer.
             Basically, it replaces all non-unicode characters with unicode ones.
             Note that lower() function shouldn't applied here, in case the text contains phonemes (it will be handled by g2p).
             Defaults to English text preprocessing.
        """
        if not hasattr(g2p, "symbols"):
            logging.error(
                f"Please make sure the G2P module passed into the IPATokenizer has a `symbols` attribute. "
                f"This is required in order to build the tokenizer vocabulary.\n"
                f"Expected e.g. IPAG2P, found {type(g2p)}"
            )
            raise ValueError("G2P modules passed into the IPATokenizer must have `symbols` defined.")

        self.phoneme_probability = None
        if hasattr(g2p, "phoneme_probability"):
            self.phoneme_probability = g2p.phoneme_probability

        # Build tokens list
        tokens = sorted(list(g2p.symbols))  # Sort to ensure that vocab is in the same order every time

        if chars or self.phoneme_probability is not None:
            if not chars:
                logging.warning(
                    "phoneme_probability was not None, characters will be enabled even though "
                    "chars was set to False."
                )
            
            # Add uppercase chars if G2P class uses them, otherwise use lowercase ones
            if g2p.set_graphemes_upper:
                tokens.extend(string.ascii_uppercase)
            else:
                tokens.extend(string.ascii_lowercase)

        if space in g2p.symbols:
            self.space = tokens.index(space)
        else:
            self.space, tokens = len(tokens), tokens + [space]

        if silence is not None:
            self.silence, tokens = len(tokens), tokens + [silence]

        if apostrophe:
            tokens.append("'")

        if punct:
            if non_default_punct_list is not None:
                self.PUNCT_LIST = non_default_punct_list
            tokens.extend(self.PUNCT_LIST)

        super().__init__(tokens, oov=oov, sep=sep, add_blank_at=add_blank_at)

        self.chars = chars if self.phoneme_probability is None else True
        self.punct = punct
        self.pad_with_space = pad_with_space

        self.text_preprocessing_func = text_preprocessing_func
        self.g2p = g2p

    def encode(self, text):
        """See base class for more information."""
        ps, space, tokens = [], self.tokens[self.space], set(self.tokens)

        text = self.text_preprocessing_func(text)
        g2p_text = self.g2p(text)   # Double-check this

        for p in g2p_text:
            if p == space and len(ps) > 0 and ps[-1] != space:
                # Add space if last token isn't one
                ps.append(p)
            elif p in tokens:
                # Add next phoneme or char (if chars=True)
                ps.append(p)
            elif (p in self.PUNCT_LIST) and self.punct:
                # Add punct
                ps.append(p)
            elif p != space:
                logging.warning(
                    f"Text: [{''.join(g2p_text)}] contains unknown char/phoneme: [{p}]."
                    f"Original text: [{text}]. Symbol will be skipped."
                )

        # Remove trailing spaces
        while ps[-1] == space:
            ps.pop()

        if self.pad_with_space:
            ps = [space] + ps + [space]

        # Token index lookups
        return [self._token2id[p] for p in ps]

    @contextmanager
    def set_phone_prob(self, prob):
        if hasattr(self.g2p, "phoneme_probability"):
            self.g2p.phoneme_probability = prob
        try:
            yield
        finally:
            if hasattr(self.g2p, "phoneme_probability"):
                self.g2p.phoneme_probability = self.phoneme_probability
=======
# TODO @xueyang: deprecate this file since no other places import modules from here anymore. However,
#  all checkpoints uploaded in ngc used this path. So it requires to update all ngc checkpoints path as well.
from nemo.collections.common.tokenizers.text_to_speech.tts_tokenizers import (
    BaseCharsTokenizer,
    BaseTokenizer,
    EnglishCharsTokenizer,
    EnglishPhonemesTokenizer,
    GermanCharsTokenizer,
    GermanPhonemesTokenizer,
    IPATokenizer,
)
>>>>>>> 4a93d287
<|MERGE_RESOLUTION|>--- conflicted
+++ resolved
@@ -12,592 +12,6 @@
 # See the License for the specific language governing permissions and
 # limitations under the License.
 
-<<<<<<< HEAD
-import abc
-import itertools
-import string
-from contextlib import contextmanager
-from typing import List
-
-from nemo.collections.tts.torch.de_utils import german_text_preprocessing
-from nemo.collections.tts.torch.en_utils import english_text_preprocessing
-from nemo.utils import logging
-from nemo.utils.decorators import experimental
-
-
-class BaseTokenizer(abc.ABC):
-    PAD, BLANK, OOV = '<pad>', '<blank>', '<oov>'
-
-    def __init__(self, tokens, *, pad=PAD, blank=BLANK, oov=OOV, sep='', add_blank_at=None):
-        """Abstract class for creating an arbitrary tokenizer to convert string to list of int tokens.
-        Args:
-            tokens: List of tokens.
-            pad: Pad token as string.
-            blank: Blank token as string.
-            oov: OOV token as string.
-            sep: Separation token as string.
-            add_blank_at: Add blank to labels in the specified order ("last") or after tokens (any non None),
-             if None then no blank in labels.
-        """
-        super().__init__()
-
-        tokens = list(tokens)
-        self.pad, tokens = len(tokens), tokens + [pad]  # Padding
-
-        if add_blank_at is not None:
-            self.blank, tokens = len(tokens), tokens + [blank]  # Reserved for blank from asr-model
-        else:
-            # use add_blank_at=None only for ASR where blank is added automatically, disable blank here
-            self.blank = None
-
-        self.oov, tokens = len(tokens), tokens + [oov]  # Out Of Vocabulary
-
-        if add_blank_at == "last":
-            tokens[-1], tokens[-2] = tokens[-2], tokens[-1]
-            self.oov, self.blank = self.blank, self.oov
-
-        self.tokens = tokens
-        self.sep = sep
-
-        self._util_ids = {self.pad, self.blank, self.oov}
-        self._token2id = {l: i for i, l in enumerate(tokens)}
-        self._id2token = tokens
-
-    def __call__(self, text: str) -> List[int]:
-        return self.encode(text)
-
-    @abc.abstractmethod
-    def encode(self, text: str) -> List[int]:
-        """Turns str text into int tokens."""
-        pass
-
-    def decode(self, tokens: List[int]) -> str:
-        """Turns ints tokens into str text."""
-        return self.sep.join(self._id2token[t] for t in tokens if t not in self._util_ids)
-
-
-class BaseCharsTokenizer(BaseTokenizer):
-    # fmt: off
-    PUNCT_LIST = (  # Derived from LJSpeech and "/" additionally
-        ',', '.', '!', '?', '-',
-        ':', ';', '/', '"', '(',
-        ')', '[', ']', '{', '}',
-    )
-    # fmt: on
-
-    def __init__(
-        self,
-        chars,
-        punct=True,
-        apostrophe=True,
-        add_blank_at=None,
-        pad_with_space=False,
-        non_default_punct_list=None,
-        text_preprocessing_func=lambda x: x,
-    ):
-        """Base class for char-based tokenizer.
-        Args:
-            chars: string that represents all possible characters.
-            punct: Whether to reserve grapheme for basic punctuation or not.
-            apostrophe: Whether to use apostrophe or not.
-            add_blank_at: Add blank to labels in the specified order ("last") or after tokens (any non None),
-             if None then no blank in labels.
-            pad_with_space: Whether to pad text with spaces at the beginning and at the end or not.
-            non_default_punct_list: List of punctuation marks which will be used instead default.
-            text_preprocessing_func: Text preprocessing function for correct execution of the tokenizer.
-        """
-
-        tokens = []
-        self.space, tokens = len(tokens), tokens + [' ']  # Space
-        tokens.extend(chars)
-        if apostrophe:
-            tokens.append("'")  # Apostrophe for saving "don't" and "Joe's"
-
-        if punct:
-            if non_default_punct_list is not None:
-                self.PUNCT_LIST = non_default_punct_list
-            tokens.extend(self.PUNCT_LIST)
-
-        super().__init__(tokens, add_blank_at=add_blank_at)
-
-        self.punct = punct
-        self.pad_with_space = pad_with_space
-
-        self.text_preprocessing_func = text_preprocessing_func
-
-    def encode(self, text):
-        """See base class."""
-        cs, space, tokens = [], self.tokens[self.space], set(self.tokens)
-
-        text = self.text_preprocessing_func(text)
-        for c in text:
-            # Add space if last one isn't one
-            if c == space and len(cs) > 0 and cs[-1] != space:
-                cs.append(c)
-            # Add next char
-            elif (c.isalnum() or c == "'") and c in tokens:
-                cs.append(c)
-            # Add punct
-            elif (c in self.PUNCT_LIST) and self.punct:
-                cs.append(c)
-            # Warn about unknown char
-            elif c != space:
-                logging.warning(f"Text: [{text}] contains unknown char: [{c}]. Symbol will be skipped.")
-
-        # Remove trailing spaces
-        while cs[-1] == space:
-            cs.pop()
-
-        if self.pad_with_space:
-            cs = [space] + cs + [space]
-
-        return [self._token2id[p] for p in cs]
-
-
-class EnglishCharsTokenizer(BaseCharsTokenizer):
-    def __init__(
-        self,
-        punct=True,
-        apostrophe=True,
-        add_blank_at=None,
-        pad_with_space=False,
-        non_default_punct_list=None,
-        text_preprocessing_func=english_text_preprocessing,
-    ):
-        """English char-based tokenizer.
-        Args:
-            punct: Whether to reserve grapheme for basic punctuation or not.
-            apostrophe: Whether to use apostrophe or not.
-            add_blank_at: Add blank to labels in the specified order ("last") or after tokens (any non None),
-             if None then no blank in labels.
-            pad_with_space: Whether to pad text with spaces at the beginning and at the end or not.
-            non_default_punct_list: List of punctuation marks which will be used instead default.
-            text_preprocessing_func: Text preprocessing function for correct execution of the tokenizer.
-             Basically, it replaces all non-unicode characters with unicode ones and apply lower() function.
-        """
-        super().__init__(
-            chars=string.ascii_lowercase,
-            punct=punct,
-            apostrophe=apostrophe,
-            add_blank_at=add_blank_at,
-            pad_with_space=pad_with_space,
-            non_default_punct_list=non_default_punct_list,
-            text_preprocessing_func=text_preprocessing_func,
-        )
-
-
-class GermanCharsTokenizer(BaseCharsTokenizer):
-    # fmt: off
-    PUNCT_LIST = (  # Derived from LJSpeech and "/" additionally
-        ',', '.', '!', '?', '-',
-        ':', ';', '/', '"', '(',
-        ')', '[', ']', '{', '}',
-    )
-    # fmt: on
-
-    def __init__(
-        self,
-        punct=True,
-        apostrophe=True,
-        add_blank_at=None,
-        pad_with_space=False,
-        non_default_punct_list=None,
-        text_preprocessing_func=german_text_preprocessing,
-        phonemes=True,
-    ):
-        """Deutsch char-based tokenizer.
-        Args:
-            punct: Whether to reserve grapheme for basic punctuation or not.
-            apostrophe: Whether to use apostrophe or not.
-            add_blank_at: Add blank to labels in the specified order ("last") or after tokens (any non None),
-             if None then no blank in labels.
-            pad_with_space: Whether to pad text with spaces at the beginning and at the end or not.
-            non_default_punct_list: List of punctuation marks which will be used instead default.
-            text_preprocessing_func: Text preprocessing function for correct execution of the tokenizer.
-             Currently, it only applies lower() function.
-        """
-
-        de_alphabet = "abcdefghijklmnopqrstuvwxyzäöüß"
-        if phonemes:
-            de_ipa = "ʊʃŋɜːɛɾəɪçɔøɡœɑÜ„1Q̃ɒʒÄɹÖʌθàó̈ðéɐá"
-            de_alphabet += de_ipa
-        super().__init__(
-            chars=de_alphabet,
-            punct=punct,
-            apostrophe=apostrophe,
-            add_blank_at=add_blank_at,
-            pad_with_space=pad_with_space,
-            non_default_punct_list=non_default_punct_list,
-            text_preprocessing_func=text_preprocessing_func,
-        )
-
-
-class GermanPhonemesTokenizer(BaseCharsTokenizer):
-    # fmt: off
-    PUNCT_LIST = (  # Derived from LJSpeech and "/" additionally
-        ',', '.', '!', '?', '-',
-        ':', ';', '/', '"', '(',
-        ')', '[', ']', '{', '}',
-    )
-    # fmt: on
-
-    def __init__(
-        self,
-        punct=True,
-        apostrophe=True,
-        add_blank_at=None,
-        pad_with_space=False,
-        non_default_punct_list=None,
-        text_preprocessing_func=german_text_preprocessing,
-    ):
-        """Deutsch phoneme-based tokenizer.
-        Args:
-            punct: Whether to reserve grapheme for basic punctuation or not.
-            apostrophe: Whether to use apostrophe or not.
-            add_blank_at: Add blank to labels in the specified order ("last") or after tokens (any non None),
-             if None then no blank in labels.
-            pad_with_space: Whether to pad text with spaces at the beginning and at the end or not.
-            non_default_punct_list: List of punctuation marks which will be used instead default.
-            text_preprocessing_func: Text preprocessing function for correct execution of the tokenizer.
-             Currently, it only applies lower() function.
-        """
-
-        de_ipa = "abdefhijklmnoprstuvwxyzçðøŋœɐɑɒɔəɛɜɡɪɹɾʃʊʌʒː̃"
-        de_suprasegmentals = "12"
-        super().__init__(
-            chars=de_ipa + de_suprasegmentals,
-            punct=punct,
-            apostrophe=apostrophe,
-            add_blank_at=add_blank_at,
-            pad_with_space=pad_with_space,
-            non_default_punct_list=non_default_punct_list,
-            text_preprocessing_func=text_preprocessing_func,
-        )
-
-    def encode(self, text):
-        """See base class."""
-        cs, space, tokens = [], self.tokens[self.space], set(self.tokens)
-
-        text = self.text_preprocessing_func(text)
-        for c in text:
-            # Add space if last one isn't one
-            if c == space and len(cs) > 0 and cs[-1] != space:
-                cs.append(c)
-            # Add next char
-            elif (c.isalnum() or c == "'" or c == "\u0303") and c in tokens:
-                cs.append(c)
-            # Add punct
-            elif (c in self.PUNCT_LIST) and self.punct:
-                cs.append(c)
-            # Warn about unknown char
-            elif c != space:
-                logging.warning(f"Text: [{text}] contains unknown char: [{c}]. Symbol will be skipped.")
-
-        # Remove trailing spaces
-        while cs[-1] == space:
-            cs.pop()
-
-        if self.pad_with_space:
-            cs = [space] + cs + [space]
-
-        return [self._token2id[p] for p in cs]
-
-
-class EnglishPhonemesTokenizer(BaseTokenizer):
-    # fmt: off
-    PUNCT_LIST = (  # Derived from LJSpeech and "/" additionally
-        ',', '.', '!', '?', '-',
-        ':', ';', '/', '"', '(',
-        ')', '[', ']', '{', '}',
-    )
-    VOWELS = (
-        'AA', 'AE', 'AH', 'AO', 'AW',
-        'AY', 'EH', 'ER', 'EY', 'IH',
-        'IY', 'OW', 'OY', 'UH', 'UW',
-    )
-    CONSONANTS = (
-        'B', 'CH', 'D', 'DH', 'F', 'G',
-        'HH', 'JH', 'K', 'L', 'M', 'N',
-        'NG', 'P', 'R', 'S', 'SH', 'T',
-        'TH', 'V', 'W', 'Y', 'Z', 'ZH',
-    )
-    # fmt: on
-
-    def __init__(
-        self,
-        g2p,
-        punct=True,
-        non_default_punct_list=None,
-        stresses=False,
-        chars=False,
-        *,
-        space=' ',
-        silence=None,
-        apostrophe=True,
-        oov=BaseTokenizer.OOV,
-        sep='|',  # To be able to distinguish between 2/3 letters codes.
-        add_blank_at=None,
-        pad_with_space=False,
-        text_preprocessing_func=lambda text: english_text_preprocessing(text, lower=False),
-    ):
-        """English phoneme-based tokenizer.
-        Args:
-            g2p: Grapheme to phoneme module.
-            punct: Whether to reserve grapheme for basic punctuation or not.
-            non_default_punct_list: List of punctuation marks which will be used instead default.
-            stresses: Whether to use phonemes codes with stresses (0-2) or not.
-            chars: Whether to additionally use chars together with phonemes. It is useful if g2p module can return chars too.
-            space: Space token as string.
-            silence: Silence token as string (will be disabled if it is None).
-            apostrophe: Whether to use apostrophe or not.
-            oov: OOV token as string.
-            sep: Separation token as string.
-            add_blank_at: Add blank to labels in the specified order ("last") or after tokens (any non None),
-             if None then no blank in labels.
-            pad_with_space: Whether to pad text with spaces at the beginning and at the end or not.
-            text_preprocessing_func: Text preprocessing function for correct execution of the tokenizer.
-             Basically, it replaces all non-unicode characters with unicode ones.
-             Note that lower() function shouldn't applied here, in case the text contains phonemes (it will be handled by g2p).
-        """
-
-        self.phoneme_probability = None
-        if hasattr(g2p, "phoneme_probability"):
-            self.phoneme_probability = g2p.phoneme_probability
-        tokens = []
-        self.space, tokens = len(tokens), tokens + [space]  # Space
-
-        if silence is not None:
-            self.silence, tokens = len(tokens), tokens + [silence]  # Silence
-
-        tokens.extend(self.CONSONANTS)
-        vowels = list(self.VOWELS)
-
-        if stresses:
-            vowels = [f'{p}{s}' for p, s in itertools.product(vowels, (0, 1, 2))]
-        tokens.extend(vowels)
-
-        if chars or self.phoneme_probability is not None:
-            if not chars:
-                logging.warning(
-                    "phoneme_probability was not None, characters will be enabled even though "
-                    "chars was set to False."
-                )
-            tokens.extend(string.ascii_lowercase)
-
-        if apostrophe:
-            tokens.append("'")  # Apostrophe
-
-        if punct:
-            if non_default_punct_list is not None:
-                self.PUNCT_LIST = non_default_punct_list
-            tokens.extend(self.PUNCT_LIST)
-
-        super().__init__(tokens, oov=oov, sep=sep, add_blank_at=add_blank_at)
-
-        self.chars = chars if self.phoneme_probability is None else True
-        self.punct = punct
-        self.stresses = stresses
-        self.pad_with_space = pad_with_space
-
-        self.text_preprocessing_func = text_preprocessing_func
-        self.g2p = g2p
-
-    def encode_from_g2p(self, g2p_text):
-        """Encodes text that has already been run through G2P, can be a mix of phonemes and graphemes.
-
-        Called for encoding to tokens after text preprocessing and G2P.
-        """
-
-        ps, space, tokens = [], self.tokens[self.space], set(self.tokens)
-
-        for p in g2p_text:  # noqa
-            # Remove stress
-            if p.isalnum() and len(p) == 3 and not self.stresses:
-                p = p[:2]
-
-            # Add space if last one isn't one
-            if p == space and len(ps) > 0 and ps[-1] != space:
-                ps.append(p)
-            # Add next phoneme or char (if chars=True)
-            elif (p.isalnum() or p == "'") and p in tokens:
-                ps.append(p)
-            # Add punct
-            elif (p in self.PUNCT_LIST) and self.punct:
-                ps.append(p)
-            # Warn about unknown char/phoneme
-            elif p != space:
-                logging.warning(
-                    f"Text: [{''.join(g2p_text)}] contains unknown char/phoneme: [{p}]. Original text: [{text}]. Symbol will be skipped."
-                )
-
-        # Remove trailing spaces
-        while ps[-1] == space:
-            ps.pop()
-
-        if self.pad_with_space:
-            ps = [space] + ps + [space]
-
-        return [self._token2id[p] for p in ps]
-
-    def encode(self, text):
-        """See base class."""
-
-        text = self.text_preprocessing_func(text)
-        g2p_text = self.g2p(text)  # TODO: handle infer
-
-        return self.encode_from_g2p(g2p_text)
-
-    @contextmanager
-    def set_phone_prob(self, prob):
-        if hasattr(self.g2p, "phoneme_probability"):
-            self.g2p.phoneme_probability = prob
-        try:
-            yield
-        finally:
-            if hasattr(self.g2p, "phoneme_probability"):
-                self.g2p.phoneme_probability = self.phoneme_probability
-
-
-@experimental
-class IPATokenizer(BaseTokenizer):
-    # fmt: off
-    PUNCT_LIST = (  # Derived from LJSpeech and "/" additionally
-        ',', '.', '!', '?', '-',
-        ':', ';', '/', '"', '(',
-        ')', '[', ']', '{', '}',
-    )
-
-    def __init__(
-        self,
-        g2p,
-        punct=True,
-        non_default_punct_list=None,
-        chars=False,
-        *,
-        space=' ',
-        silence=None,
-        apostrophe=False,
-        oov=BaseTokenizer.OOV,
-        sep='|',  # To be able to distinguish between symbols
-        add_blank_at=None,
-        pad_with_space=False,
-        text_preprocessing_func=lambda text: english_text_preprocessing(text, lower=False),
-    ):
-        """General-purpose IPA-based tokenizer.
-        Args:
-            g2p: Grapheme to phoneme module, should be IPAG2P or some subclass thereof.
-            punct: Whether to reserve grapheme for basic punctuation or not.
-            non_default_punct_list: List of punctuation marks which will be used instead default, if any.
-            chars: Whether to additionally use chars together with phonemes. It is useful if g2p module can return chars too.
-            space: Space token as string.
-            silence: Silence token as string (will be disabled if it is None).
-            apostrophe: Whether to use apostrophe or not.
-            oov: OOV token as string.
-            sep: Separation token as string.
-            add_blank_at: Add blank to labels in the specified order ("last") or after tokens (any non None),
-             if None then no blank in labels.
-            pad_with_space: Whether to pad text with spaces at the beginning and at the end or not.
-            text_preprocessing_func: Text preprocessing function for correct execution of the tokenizer.
-             Basically, it replaces all non-unicode characters with unicode ones.
-             Note that lower() function shouldn't applied here, in case the text contains phonemes (it will be handled by g2p).
-             Defaults to English text preprocessing.
-        """
-        if not hasattr(g2p, "symbols"):
-            logging.error(
-                f"Please make sure the G2P module passed into the IPATokenizer has a `symbols` attribute. "
-                f"This is required in order to build the tokenizer vocabulary.\n"
-                f"Expected e.g. IPAG2P, found {type(g2p)}"
-            )
-            raise ValueError("G2P modules passed into the IPATokenizer must have `symbols` defined.")
-
-        self.phoneme_probability = None
-        if hasattr(g2p, "phoneme_probability"):
-            self.phoneme_probability = g2p.phoneme_probability
-
-        # Build tokens list
-        tokens = sorted(list(g2p.symbols))  # Sort to ensure that vocab is in the same order every time
-
-        if chars or self.phoneme_probability is not None:
-            if not chars:
-                logging.warning(
-                    "phoneme_probability was not None, characters will be enabled even though "
-                    "chars was set to False."
-                )
-            
-            # Add uppercase chars if G2P class uses them, otherwise use lowercase ones
-            if g2p.set_graphemes_upper:
-                tokens.extend(string.ascii_uppercase)
-            else:
-                tokens.extend(string.ascii_lowercase)
-
-        if space in g2p.symbols:
-            self.space = tokens.index(space)
-        else:
-            self.space, tokens = len(tokens), tokens + [space]
-
-        if silence is not None:
-            self.silence, tokens = len(tokens), tokens + [silence]
-
-        if apostrophe:
-            tokens.append("'")
-
-        if punct:
-            if non_default_punct_list is not None:
-                self.PUNCT_LIST = non_default_punct_list
-            tokens.extend(self.PUNCT_LIST)
-
-        super().__init__(tokens, oov=oov, sep=sep, add_blank_at=add_blank_at)
-
-        self.chars = chars if self.phoneme_probability is None else True
-        self.punct = punct
-        self.pad_with_space = pad_with_space
-
-        self.text_preprocessing_func = text_preprocessing_func
-        self.g2p = g2p
-
-    def encode(self, text):
-        """See base class for more information."""
-        ps, space, tokens = [], self.tokens[self.space], set(self.tokens)
-
-        text = self.text_preprocessing_func(text)
-        g2p_text = self.g2p(text)   # Double-check this
-
-        for p in g2p_text:
-            if p == space and len(ps) > 0 and ps[-1] != space:
-                # Add space if last token isn't one
-                ps.append(p)
-            elif p in tokens:
-                # Add next phoneme or char (if chars=True)
-                ps.append(p)
-            elif (p in self.PUNCT_LIST) and self.punct:
-                # Add punct
-                ps.append(p)
-            elif p != space:
-                logging.warning(
-                    f"Text: [{''.join(g2p_text)}] contains unknown char/phoneme: [{p}]."
-                    f"Original text: [{text}]. Symbol will be skipped."
-                )
-
-        # Remove trailing spaces
-        while ps[-1] == space:
-            ps.pop()
-
-        if self.pad_with_space:
-            ps = [space] + ps + [space]
-
-        # Token index lookups
-        return [self._token2id[p] for p in ps]
-
-    @contextmanager
-    def set_phone_prob(self, prob):
-        if hasattr(self.g2p, "phoneme_probability"):
-            self.g2p.phoneme_probability = prob
-        try:
-            yield
-        finally:
-            if hasattr(self.g2p, "phoneme_probability"):
-                self.g2p.phoneme_probability = self.phoneme_probability
-=======
 # TODO @xueyang: deprecate this file since no other places import modules from here anymore. However,
 #  all checkpoints uploaded in ngc used this path. So it requires to update all ngc checkpoints path as well.
 from nemo.collections.common.tokenizers.text_to_speech.tts_tokenizers import (
@@ -608,5 +22,4 @@
     GermanCharsTokenizer,
     GermanPhonemesTokenizer,
     IPATokenizer,
-)
->>>>>>> 4a93d287
+)