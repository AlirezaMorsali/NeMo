--- conflicted
+++ resolved
@@ -12,6 +12,7 @@
 # See the License for the specific language governing permissions and
 # limitations under the License.
 
+import os
 import json
 from pathlib import Path
 from typing import List
@@ -35,8 +36,6 @@
         output_f.writelines(output_lines)
 
 
-<<<<<<< HEAD
-=======
 def get_sup_data_file_path(entry: dict, base_audio_path: Path, sup_data_path: Path) -> Path:
     audio_path = Path(entry["audio_filepath"])
     rel_audio_path = audio_path.relative_to(base_audio_path).with_suffix("")
@@ -46,7 +45,6 @@
     return file_path
 
 
->>>>>>> cdd30292
 def normalize_volume(audio: np.array, volume_level: float) -> np.array:
     """Apply peak normalization to the input audio.
     """
